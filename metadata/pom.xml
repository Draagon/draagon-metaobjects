--- conflicted
+++ resolved
@@ -41,11 +41,7 @@
         <dependency>
             <groupId>com.google.code.gson</groupId>
             <artifactId>gson</artifactId>
-<<<<<<< HEAD
-            <version>2.8.9</version>
-=======
             <version>2.13.1</version>
->>>>>>> 970a6bed
         </dependency>
         <dependency>
             <groupId>xml-apis</groupId>
